# AGENTS.md for Transputer Project

*(Rev 2025-06-17)*

## Overview
Guide for OpenAI Codex to assist development of the Transputer project, a SpinalHDL-based hardware design. Key code in `src/main/scala/transputer/`, tests in `src/test/scala/transputer/`, docs in `doc/`.

## Project Structure
| Path | Description |
|------|-------------|
| `src/main/scala/transputer/<Subsystem>/` | One `FiberPlugin` per subfolder with `Service.scala` |
| `src/main/scala/transputer/Generate.scala` | CLI for Verilog generation |
| `src/main/scala/transputer/Param.scala` | Plugin selection parameters |
| `src/test/scala/transputer/` | ScalaTest and SpinalSim tests |
| `ext/SpinalHDL/` | SpinalHDL library official source code  (git submodule) |
| `ext/.ivy2/`       | ivy2 cached published SpinalHDL jar |
| `doc/SpinalHDL_api.md` | SpinalHDL DSL guide (update for new features) |
| `doc/SpinalHDL_bmb.md` | SpinalHDL BMB guide (update for new features) |

## Development
```bash
sbt scalafmtAll                      # Format
sbt test                             # Test
<<<<<<< HEAD
sbt "runMain transputer.Generate"  # Generate Verilog
=======
sbt "runMain transputer.Generate"    # Generate Verilog
>>>>>>> d6f01c29
```

## Coding Rules
- **Plugins**: One per file named `<Subsystem>Plugin.scala`.
- **Services**: Expose IO via `LinkPins(bundle)`. Use `Service` suffix (e.g., `FetchService`) and not `Srv`. Align with pipeline stages (Fetch, Decode, Execute, Memory, Writeback).
- **Pipeline**: Use DSL from spinal.lib.misc.pipeline (`Node`, `StageLink`, `CtrlLink`), not `RegNext`.
- **Tests**: Unit test new opcodes, checking A/B/C or memory.
- **Docs**: Update `doc/SpinalHDL_api.md` for new DSL patterns/services. Refer to `doc/SpinalHDL_docs.txt` for SpinalHDL library help.

## Pipeline DSL
- **Links**: `StageLink`, `S2MLink`, `ForkLink`, `JoinLink`.
- **Controls**: `ctrl.haltWhen`, `ctrl.throwIt`.
- **Rules**: Single `insert()` per `Payload`, read via `node(payload)`.

## PR Guidelines
- **Branch**: Use `feat/<milestone>` (e.g., `feat/m1-alu`). No direct `main` commits.
- **Template**:
  ```markdown
  ### What & Why
  - Added opcode <name>
  - Added <test-name>
  ### Validation
  - [x] sbt scalafmtAll
  - [x] sbt test
  Closes #<issue>
  ```
- **Conflicts**: Rebase with `git rebase origin/main`. Resolve via `codex resolve-conflicts`.

## CI Checks
| Stage | Command |
|-------|---------|
| Style | `sbt scalafmtAll` |
| Tests | `sbt test` |
| Verilog | `sbt "runMain transputer.Generate"` |

## Simulation
```scala
SimConfig.withWave.compile(new MyCore).doSim { dut =>
  dut.clockDomain.forkStimulus(10)
  SimTimeout(1000)
}
```
- Use `withVerilator`. See `doc/SpinalHDL_docs.txt`.
- Debug: Use `SPINALSIM_WORKSPACE`, `waitUntil`.

## Troubleshooting
- **Combinational Loop**: Single `insert()` per `Payload`.
- **Fiber Deadlock**: Use `buildBefore(lock)`.
- **NO DRIVER**: Add default values or `.setIdle()`.

## Hierarchy
Signals readable only in defining component or children. Share state via services/IO bundles.

### PR Message
Using the original PR template:

```markdown
### What & Why
- Optimized `AGENTS.md` for brevity and clarity, aligning with OpenAI demo style
- Retained essential development and validation guidance

### Validation
- [x] sbt scalafmtAll
- [x] sbt test

Closes #<issue>
```

Replace `<issue>` with the relevant issue number, if applicable.<|MERGE_RESOLUTION|>--- conflicted
+++ resolved
@@ -21,11 +21,7 @@
 ```bash
 sbt scalafmtAll                      # Format
 sbt test                             # Test
-<<<<<<< HEAD
-sbt "runMain transputer.Generate"  # Generate Verilog
-=======
 sbt "runMain transputer.Generate"    # Generate Verilog
->>>>>>> d6f01c29
 ```
 
 ## Coding Rules
