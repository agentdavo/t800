--- conflicted
+++ resolved
@@ -51,11 +51,7 @@
 
 | Stage                   | Command                                                            |
 | ----------------------- | ------------------------------------------------------------------ |
-<<<<<<< HEAD
-| Style                   | `sbt scalafmtAll`                                             |
-=======
-| Style                   | `sbt scalafmtAll`                                                  |
->>>>>>> ba48ff84
+| Style                   | `sbt scalafmtAll`                                   
 | Tests (full variant)    | `sbt test`                                                         |
 | Verilog (both variants) | `sbt "runMain t800.TopVerilog --variant=min"` and `--variant=full` |
 | Nightly timing          | see `.github/workflows/ci.yml`                                     |
