//------------------------------------------------------------
// build.sbt  —  works with published jars OR git submodule
//------------------------------------------------------------

// --- 0 ▪ Mode & Scala version ---------------------------------------------
val sourceBuild = sys.env.getOrElse("SPINALHDL_FROM_SOURCE", "0") == "1"
val spinalSrcPath = sys.env.getOrElse("SPINALHDL_PATH", "./ext/SpinalHDL")
val spinalPublishedPath = sys.env.getOrElse("SPINALHDL_PUBLISHED_PATH", "./ext/.ivy2/cache")
val usePublishedPath = sys.env.getOrElse("SPINALHDL_FROM_PUBLISHED_PATH", "0") == "1"

import GeneratorKeys._
generator := Generator.Unit

ThisBuild / organization := "org.example"
ThisBuild / version := "1.0.0"
ThisBuild / scalaVersion := (if (sourceBuild) "2.12.18" else "2.13.14")

// --- 1 ▪ Published dependencies -------------------------------------------
val spinalVersion = if (sourceBuild) "dev" else "1.12.2"
val spinalCoreDep = "com.github.spinalhdl" %% "spinalhdl-core" % spinalVersion
val spinalLibDep = "com.github.spinalhdl" %% "spinalhdl-lib" % spinalVersion
val spinalPlugDep = compilerPlugin(
  "com.github.spinalhdl" %% "spinalhdl-idsl-plugin" % spinalVersion
)

// Add local resolver with published path default
resolvers := {
  if (usePublishedPath || (!sourceBuild && !sys.env.get("SPINALHDL_FROM_SOURCE").contains("1")))
    Seq(Resolver.file("local-ivy", file(spinalPublishedPath))(Resolver.ivyStylePatterns))
  else
    resolvers.value ++ {
      if (!sourceBuild && spinalVersion == "dev")
        Seq("Sonatype OSS Snapshots" at "https://oss.sonatype.org/content/repositories/public")
      else Nil
    }
}

// --- 2 ▪ Submodule deps if source-building -------------------------------
val extraProjects =
  if (sourceBuild && !usePublishedPath)
    Seq("core", "lib", "sim", "idslplugin").map(p => ProjectRef(file(spinalSrcPath), p))
  else Nil

// --- 3 ▪ Root project ----------------------------------------------------
lazy val transputer = (project in file("."))
  .settings(
    name := "transputer",
    Compile / scalaSource := baseDirectory.value / "src" / "main" / "scala",
    Test / scalaSource := baseDirectory.value / "src" / "test" / "scala",
    // Limit sources based on Generator mode
    Compile / unmanagedSources := {
<<<<<<< HEAD
      val keep = Set(
        "Global.scala",
        "Opcode.scala",
        "Transputer.scala",
        "Param.scala",
        "Generate.scala",
        "Service.scala",
        "pipeline/Service.scala",
        "pipeline/PipelinePlugin.scala",
        "pipeline/PipelineBuilderPlugin.scala",
        "TransputerPlugin.scala",
        "fetch/FetchPlugin.scala",
        "registers/Service.scala",
        "registers/RegFilePlugin.scala"
      )
=======
      val keep = generator.value match {
        case Generator.BareBones =>
          Set(
            "TransputerPlugin.scala",
            "pipeline/PipelinePlugin.scala",
            "pipeline/PipelineBuilderPlugin.scala",
            "fetch/FetchPlugin.scala",
            "plugins/Service.scala",
            "plugins/pipeline/Service.scala",
            "plugins/registers/Service.scala"
          )
        case _ =>
          Set(
            "Global.scala",
            "Opcode.scala",
            "Transputer.scala",
            "Param.scala",
            "Generate.scala",
            "Service.scala",
            "pipeline/Service.scala",
            "registers/Service.scala",
            "registers/RegFilePlugin.scala",
            "fpu/VCU.scala",
            "fpu/Service.scala",
            "fpu/Opcodes.scala",
            "fpu/Adder.scala",
            "fpu/Multiplier.scala",
            "fpu/DivRoot.scala",
            "fpu/RangeReducer.scala",
            "fpu/FpuPlugin.scala",
            "fpu/Utils.scala",
            "pipeline/PipelinePlugin.scala",
            "pipeline/PipelineBuilderPlugin.scala",
            "TransputerPlugin.scala",
            "fetch/FetchPlugin.scala",
            "grouper/InstrGrouperPlugin.scala",
            "decode/PrimaryInstrPlugin.scala",
            "execute/SecondaryInstrPlugin.scala",
            "mmu/MemoryManagementPlugin.scala",
            "stack/StackPlugin.scala",
            "cache/MainCachePlugin.scala",
            "cache/WorkspaceCachePlugin.scala"
          )
      }
>>>>>>> 3894c09a
      val srcDir = (Compile / scalaSource).value
      val selected = (srcDir ** "*.scala").get.filter(f =>
        f.getPath.contains("spinal/lib") || keep.exists(k => f.getPath.endsWith(k))
      )
      selected
    },
    Test / unmanagedSources := {
      val srcDir = (Test / scalaSource).value
      val keep = Seq(
        "InitTransputerSpec.scala",
        "Real32ToReal64Spec.scala",
        "FpuVCUSpec.scala",
        "FpuPluginSpec.scala",
        "FpuAdderSpec.scala",
        "DivRootSpec.scala",
        "RangeReducerSpec.scala",
        "FpuBusySpec.scala",
        "TestPlugins.scala",
        "FpOpcodeSpec.scala",
        "FpuOpcodeSpec.scala"
        ,"TransputerBarebonesSpec.scala"
      )
      keep.flatMap(p => (srcDir ** p).get)
    },
    libraryDependencies ++=
      Seq(
        "org.scalatest" %% "scalatest" % "3.2.17" % Test,
        "com.github.scopt" %% "scopt" % "4.1.0"
      ) ++ (if (sourceBuild && !usePublishedPath) Nil else Seq(spinalCoreDep, spinalLibDep, spinalPlugDep)),
    scalacOptions ++= Seq("-language:reflectiveCalls"),
    scalacOptions ++= Def.taskDyn {
      if (sourceBuild && !usePublishedPath) {
        val idsl = ProjectRef(file(spinalSrcPath), "idslplugin")
        Def.task {
          val jar = (idsl / Compile / packageBin).value
          Seq("-Xplugin-require:idsl-plugin", s"-Xplugin:${jar.getAbsolutePath}")
        }
      } else Def.task(Seq("-Xplugin-require:idsl-plugin"))
    }.value,
    fork := true
  )
  .dependsOn(extraProjects.map(_ % "compile->compile"): _*)

// --- 4 ▪ Aliases ---------------------------------------------------------
addCommandAlias("coreVerilog", ";clean; runMain transputer.TransputerCoreVerilog")
addCommandAlias(
  "bareBones",
  ";set generator := Generator.BareBones; clean; runMain transputer.Generate"
)

// --- 5 ▪ FPGA synthesis helpers ---------------------------------------
lazy val synth = taskKey[Unit]("Run FPGA synthesis")
lazy val report = taskKey[Unit]("Show nextpnr utilization")

synth := {
  import scala.sys.process._
  val baseDir = baseDirectory.value
  val top = baseDir / "gen" / "src" / "verilog" / "Transputer.v"
  val lpf = baseDir / "gen" / "constraints" / "ecp5.lpf"
  val script = baseDir / "gen" / "scripts" / "synth.tcl"
  val cmd = Seq("tclsh", script.getAbsolutePath, top.getAbsolutePath, lpf.getAbsolutePath, "LFE5U-45F")
  streams.value.log.info(cmd.mkString(" "))
  cmd.!
}

report := {
  val rpt = baseDirectory.value / "Transputer.rpt"
  val s = streams.value
  if (rpt.exists) IO.readLines(rpt).foreach(line => s.log.info(line))
  else s.log.warn(s"Report not found: $rpt")
}<|MERGE_RESOLUTION|>--- conflicted
+++ resolved
@@ -49,23 +49,6 @@
     Test / scalaSource := baseDirectory.value / "src" / "test" / "scala",
     // Limit sources based on Generator mode
     Compile / unmanagedSources := {
-<<<<<<< HEAD
-      val keep = Set(
-        "Global.scala",
-        "Opcode.scala",
-        "Transputer.scala",
-        "Param.scala",
-        "Generate.scala",
-        "Service.scala",
-        "pipeline/Service.scala",
-        "pipeline/PipelinePlugin.scala",
-        "pipeline/PipelineBuilderPlugin.scala",
-        "TransputerPlugin.scala",
-        "fetch/FetchPlugin.scala",
-        "registers/Service.scala",
-        "registers/RegFilePlugin.scala"
-      )
-=======
       val keep = generator.value match {
         case Generator.BareBones =>
           Set(
@@ -110,7 +93,6 @@
             "cache/WorkspaceCachePlugin.scala"
           )
       }
->>>>>>> 3894c09a
       val srcDir = (Compile / scalaSource).value
       val selected = (srcDir ** "*.scala").get.filter(f =>
         f.getPath.contains("spinal/lib") || keep.exists(k => f.getPath.endsWith(k))
