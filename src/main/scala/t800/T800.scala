package t800

import spinal.core._
import spinal.lib._
import spinal.lib.misc.database.Database
import spinal.lib.misc.plugin.{PluginHost, FiberPlugin, Hostable}
import spinal.lib.bus.bmb.{Bmb, BmbParameter, BmbAccessParameter}
import t800.SystemBusSrv

object T800 {

  /** Create an empty database, populated by TransputerPlugin. */
  def defaultDatabase(): Database = new Database

  /** Parameters for the 128-bit system bus, using Global.AddrBits. */
  val systemBusParam = BmbParameter(
    addressWidth = Global.AddrBits,
    dataWidth = 128,
    sourceWidth = 4,
    contextWidth = 0,
    lengthWidth = 4
  )

  /** Standard plugin stack for T800, aligned with T9000 architecture. */
  def defaultPlugins(): Seq[FiberPlugin] = Param().plugins()

  /** Minimal plugin set used by unit tests. */
  def unitPlugins(): Seq[FiberPlugin] = Param().plugins()
<<<<<<< HEAD
=======

  /** Convenience constructor returning an empty T800. */
  def apply(): T800 = new T800(Database.get)

  /** Convenience constructor wiring the given plugins. */
  def apply(plugins: scala.collection.Seq[Hostable]): T800 = {
    val t = new T800(Database.get)
    t.host.asHostOf(plugins)
    t
  }
>>>>>>> cb1b8a21
}

class T800(val database: Database = new Database) extends Component {
  val host = database on new PluginHost
  val systemBus = master(Bmb(T800.systemBusParam))
  host.addService(new SystemBusSrv { def bus: Bmb = systemBus })
}

<<<<<<< HEAD
  Database(database).on {
    host.addService(new SystemBusSrv { def bus: Bmb = systemBus })
    host.asHostOf(plugins)
    plugins.foreach(_.awaitBuild())
    // Connect plugins to system bus
    // Plugins with system bus I/O would normally connect here. Most are
    // stubbed out in the minimal variant used for unit testing.
  }
}

class T800Core extends T800(new PluginHost, Param().plugins())

/** Unit variant with only the TransputerPlugin, used by minimal tests. */
class T800Unit(db: Database = T800.defaultDatabase())
    extends T800(new PluginHost, T800.unitPlugins(), db)
=======
class T800Core extends Component {
  val core = T800(T800.defaultPlugins())
}

/** Unit variant with only the TransputerPlugin, used by minimal tests. */
class T800Unit(db: Database = T800.defaultDatabase()) extends Component {
  val core = Database(db).on(T800(T800.unitPlugins()))
}
>>>>>>> cb1b8a21

object T800CoreVerilog {
  def main(args: Array[String]): Unit = {
    val param = Param()
<<<<<<< HEAD
    val host = new PluginHost
    val core = new T800(host, param.plugins())
=======
    val core = Database(T800.defaultDatabase()).on(T800(param.plugins()))
>>>>>>> cb1b8a21
    val report = SpinalVerilog(core)
    println(s"Verilog generated: ${report.toplevelName}")
  }
}<|MERGE_RESOLUTION|>--- conflicted
+++ resolved
@@ -26,8 +26,6 @@
 
   /** Minimal plugin set used by unit tests. */
   def unitPlugins(): Seq[FiberPlugin] = Param().plugins()
-<<<<<<< HEAD
-=======
 
   /** Convenience constructor returning an empty T800. */
   def apply(): T800 = new T800(Database.get)
@@ -38,7 +36,6 @@
     t.host.asHostOf(plugins)
     t
   }
->>>>>>> cb1b8a21
 }
 
 class T800(val database: Database = new Database) extends Component {
@@ -47,23 +44,6 @@
   host.addService(new SystemBusSrv { def bus: Bmb = systemBus })
 }
 
-<<<<<<< HEAD
-  Database(database).on {
-    host.addService(new SystemBusSrv { def bus: Bmb = systemBus })
-    host.asHostOf(plugins)
-    plugins.foreach(_.awaitBuild())
-    // Connect plugins to system bus
-    // Plugins with system bus I/O would normally connect here. Most are
-    // stubbed out in the minimal variant used for unit testing.
-  }
-}
-
-class T800Core extends T800(new PluginHost, Param().plugins())
-
-/** Unit variant with only the TransputerPlugin, used by minimal tests. */
-class T800Unit(db: Database = T800.defaultDatabase())
-    extends T800(new PluginHost, T800.unitPlugins(), db)
-=======
 class T800Core extends Component {
   val core = T800(T800.defaultPlugins())
 }
@@ -72,17 +52,11 @@
 class T800Unit(db: Database = T800.defaultDatabase()) extends Component {
   val core = Database(db).on(T800(T800.unitPlugins()))
 }
->>>>>>> cb1b8a21
 
 object T800CoreVerilog {
   def main(args: Array[String]): Unit = {
     val param = Param()
-<<<<<<< HEAD
-    val host = new PluginHost
-    val core = new T800(host, param.plugins())
-=======
     val core = Database(T800.defaultDatabase()).on(T800(param.plugins()))
->>>>>>> cb1b8a21
     val report = SpinalVerilog(core)
     println(s"Verilog generated: ${report.toplevelName}")
   }
