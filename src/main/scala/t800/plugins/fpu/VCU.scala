--- conflicted
+++ resolved
@@ -15,7 +15,6 @@
     val comparisonResult = out Bool ()
   }
 
-<<<<<<< HEAD
   private def classify(value: Bits) = new Area {
     val sign = value(63)
     val exponent = value(62 downto 52)
@@ -28,20 +27,11 @@
 
   val op1Class = classify(io.op1)
   val op2Class = classify(io.op2)
-=======
-  // Parse and classify IEEE-754 operands
-  val op1Parsed = parseIeee754(io.op1)
-  val op2Parsed = parseIeee754(io.op2)
-  val op1Class = classifyIeee754(io.op1)
-  val op2Class = classifyIeee754(io.op2)
 
-  // Special value detection
->>>>>>> 8c7e7862
   val isNaN = op1Class.isNaN || op2Class.isNaN
   val isInfinity = op1Class.isInfinity || op2Class.isInfinity
   val isDenormal = op1Class.isDenormal || op2Class.isDenormal
   val isZero = op1Class.isZero || op2Class.isZero
-<<<<<<< HEAD
 
   private val posInf = B(BigInt("7ff0000000000000", 16), 64 bits)
   private val negInf = B(BigInt("fff0000000000000", 16), 64 bits)
@@ -76,53 +66,5 @@
     when(io.opcode === B(0x9b, 8 bits)) {
       io.comparisonResult := op1Ordered > op2Ordered || op2Ordered > op1Ordered
     }
-=======
-  io.isSpecial := isNaN || isInfinity || isDenormal || isZero
-
-  // Trap enable for invalid operations and denormals
-  io.trapEnable := isNaN || isDenormal || (io.opcode === FpOp.Error.FPCHKERR.asBits && isInfinity)
-
-  // Special result generation
-  io.specialResult := MuxCase(B(0, 64 bits), Seq(
-    isNaN -> genNaN,
-    isInfinity -> genInfinity(op1Class.sign || op2Class.sign),
-    isDenormal -> B(0, 64 bits), // Handled by multi-pass
-    isZero -> B(0, 64 bits)
-  ))
-
-  // Comparison logic
-  val op1Sign      = op1Parsed.sign
-  val op2Sign      = op2Parsed.sign
-  val op1Exponent  = op1Parsed.exponent.asUInt
-  val op2Exponent  = op2Parsed.exponent.asUInt
-  val op1Mantissa  = op1Parsed.mantissa.asUInt
-  val op2Mantissa  = op2Parsed.mantissa.asUInt
-
-  // Magnitude comparison (ignores sign)
-  val magGreater = (op1Exponent > op2Exponent) ||
-                   (op1Exponent === op2Exponent && op1Mantissa > op2Mantissa)
-  val magEqual   = op1Exponent === op2Exponent && op1Mantissa === op2Mantissa
-
-  val sameSign   = op1Sign === op2Sign
-
-  // Comparison according to IEEE-754 ordering
-  val op1Greater = Mux(sameSign,
-                       Mux(op1Sign, !magGreater && !magEqual, magGreater),
-                       !op1Sign && op2Sign)
-  val op1Equal   = (sameSign && magEqual) || (op1Class.isZero && op2Class.isZero)
-  val ordered    = !isNaN
-
-  io.comparisonResult := False
-  switch(io.opcode) {
-    is(FpOp.Comparison.FPGT.asBits) { io.comparisonResult := ordered && op1Greater }
-    is(FpOp.Comparison.FPEQ.asBits) { io.comparisonResult := ordered && op1Equal }
-    is(FpOp.Comparison.FPGE.asBits) { io.comparisonResult := ordered && (op1Greater || op1Equal) }
-    is(FpOp.Comparison.FPLG.asBits) { io.comparisonResult := ordered && !op1Equal }
-    is(FpOp.Comparison.FPORDERED.asBits) { io.comparisonResult := ordered }
-    is(FpOp.Comparison.FPNAN.asBits) { io.comparisonResult := isNaN }
-    is(FpOp.Comparison.FPNOTFINITE.asBits) { io.comparisonResult := op1Class.isInfinity || op2Class.isInfinity || isNaN }
-    is(FpOp.Comparison.FPCHKI32.asBits) { io.comparisonResult := op1Exponent <= 126 }
-    is(FpOp.Comparison.FPCHKI64.asBits) { io.comparisonResult := op1Exponent <= 1022 }
->>>>>>> 8c7e7862
   }
 }